"""Description for Dishcare.Dishwasher Entities."""

from __future__ import annotations

from homeassistant.components.binary_sensor import BinarySensorDeviceClass
from homeassistant.components.sensor import (
    SensorDeviceClass,
)
from homeassistant.components.switch import SwitchDeviceClass
from homeassistant.const import EntityCategory

from .descriptions_definitions import (
    HCBinarySensorEntityDescription,
    HCSelectEntityDescription,
    HCSensorEntityDescription,
    HCSwitchEntityDescription,
    _EntityDescriptionsDefinitionsType,
)

DISHCARE_ENTITY_DESCRIPTIONS: _EntityDescriptionsDefinitionsType = {
    "binary_sensor": [
        HCBinarySensorEntityDescription(
            key="binary_sensor_eco_dry_active",
            entity="Dishcare.Dishwasher.Status.EcoDryActive",
            entity_registry_enabled_default=False,
        ),
        HCBinarySensorEntityDescription(
            key="binary_sensor_machinecarereminder",
            entity="Dishcare.Dishwasher.Event.MachineCareReminder",
            entity_category=EntityCategory.DIAGNOSTIC,
            device_class=BinarySensorDeviceClass.PROBLEM,
            value_on={"Present", "Confirmed"},
            value_off={"Off"},
        ),
        HCBinarySensorEntityDescription(
<<<<<<< HEAD
            key="binary_sensor_low_voltage",
            entity="Dishcare.Dishwasher.Event.LowVoltage",
            entity_category=EntityCategory.DIAGNOSTIC,
            device_class=BinarySensorDeviceClass.PROBLEM,
            entity_registry_enabled_default=False,
            value_on={"Present", "Confirmed"},
            value_off={"Off"},
        ),
        HCBinarySensorEntityDescription(
            key="binary_sensor_machinecareandfilterreminder",
=======
            key="binary_sensor_machinecareandfiltercleaningreminder",
>>>>>>> fae1dc11
            entity="Dishcare.Dishwasher.Event.MachineCareAndFilterCleaningReminder",
            entity_category=EntityCategory.DIAGNOSTIC,
            device_class=BinarySensorDeviceClass.PROBLEM,
            value_on={"Present", "Confirmed"},
            value_off={"Off"},
        ),
<<<<<<< HEAD
        HCBinarySensorEntityDescription(
            key="binary_sensor_waterheatercalcified",
            entity="Dishcare.Dishwasher.Event.WaterheaterCalcified",
            entity_category=EntityCategory.DIAGNOSTIC,
            device_class=BinarySensorDeviceClass.PROBLEM,
            value_on={"Present", "Confirmed"},
            value_off={"Off"},
        ),
        HCBinarySensorEntityDescription(
            key="binary_sensor_smartfiltercleaningreminder",
            entity="Dishcare.Dishwasher.Event.SmartFilterCleaningReminder",
            entity_category=EntityCategory.DIAGNOSTIC,
            device_class=BinarySensorDeviceClass.PROBLEM,
            value_on={"Present", "Confirmed"},
            value_off={"Off"},
        ),
        HCBinarySensorEntityDescription(
            key="binary_sensor_checkfiltersystem",
            entity="Dishcare.Dishwasher.Event.CheckFilterSystem",
            entity_category=EntityCategory.DIAGNOSTIC,
            device_class=BinarySensorDeviceClass.PROBLEM,
            entity_registry_enabled_default=False,
            value_on={"Present", "Confirmed"},
            value_off={"Off"},
        ),
        HCBinarySensorEntityDescription(
            key="binary_sensor_drainingnotpossible",
            entity="Dishcare.Dishwasher.Event.DrainingNotPossible",
            entity_category=EntityCategory.DIAGNOSTIC,
            device_class=BinarySensorDeviceClass.PROBLEM,
            entity_registry_enabled_default=False,
            value_on={"Present", "Confirmed"},
            value_off={"Off"},
        ),
        HCBinarySensorEntityDescription(
            key="binary_sensor_drainpumpblocked",
            entity="Dishcare.Dishwasher.Event.DrainPumpBlocked",
            entity_category=EntityCategory.DIAGNOSTIC,
            device_class=BinarySensorDeviceClass.PROBLEM,
            entity_registry_enabled_default=False,
            value_on={"Present", "Confirmed"},
            value_off={"Off"},
        ),
=======
>>>>>>> fae1dc11
    ],
    "event_sensor": [
        HCSensorEntityDescription(
            key="sensor_rinse_aid",
            entities=[
                "Dishcare.Dishwasher.Event.RinseAidLack",
                "Dishcare.Dishwasher.Event.RinseAidNearlyEmpty",
            ],
            device_class=SensorDeviceClass.ENUM,
            options=["empty", "nearly_empty", "full"],
        ),
        HCSensorEntityDescription(
            key="sensor_salt",
            entities=[
                "Dishcare.Dishwasher.Event.SaltLack",
                "Dishcare.Dishwasher.Event.SaltNearlyEmpty",
            ],
            device_class=SensorDeviceClass.ENUM,
            options=["empty", "nearly_empty", "full"],
        ),
    ],
    "select": [
        HCSelectEntityDescription(
            key="select_drying_assistant_all_programs",
            entity="Dishcare.Dishwasher.Setting.DryingAssistantAllPrograms",
            entity_category=EntityCategory.CONFIG,
            entity_registry_enabled_default=False,
            has_state_translation=True,
        ),
        HCSelectEntityDescription(
            key="select_hot_water",
            entity="Dishcare.Dishwasher.Setting.HotWater",
            entity_category=EntityCategory.CONFIG,
            entity_registry_enabled_default=False,
            has_state_translation=True,
        ),
        HCSelectEntityDescription(
            key="select_rinse_aid",
            entity="Dishcare.Dishwasher.Setting.RinseAid",
            entity_category=EntityCategory.CONFIG,
            entity_registry_enabled_default=False,
            has_state_translation=True,
        ),
        HCSelectEntityDescription(
            key="select_sound_level_signal",
            entity="Dishcare.Dishwasher.Setting.SoundLevelSignal",
            entity_category=EntityCategory.CONFIG,
            entity_registry_enabled_default=False,
            has_state_translation=True,
        ),
        HCSelectEntityDescription(
            key="select_water_hardness",
            entity="Dishcare.Dishwasher.Setting.WaterHardness",
            entity_category=EntityCategory.CONFIG,
            entity_registry_enabled_default=False,
            has_state_translation=True,
        ),
        HCSelectEntityDescription(
            key="select_sensitivity_turbidity",
            entity="Dishcare.Dishwasher.Setting.SensitivityTurbidity",
            entity_category=EntityCategory.CONFIG,
            entity_registry_enabled_default=False,
            has_state_translation=True,
        ),
        HCSelectEntityDescription(
            key="select_eco_as_default",
            entity="Dishcare.Dishwasher.Setting.EcoAsDefault",
            entity_category=EntityCategory.CONFIG,
            entity_registry_enabled_default=False,
            has_state_translation=True,
        ),
    ],
    "sensor": [
        HCSensorEntityDescription(
            key="sensor_program_phase",
            entity="Dishcare.Dishwasher.Status.ProgramPhase",
            device_class=SensorDeviceClass.ENUM,
            has_state_translation=True,
        ),
    ],
    "switch": [
        HCSwitchEntityDescription(
            key="switch_extra_dry_option",
            entity="Dishcare.Dishwasher.Option.ExtraDry",
            device_class=SwitchDeviceClass.SWITCH,
        ),
        HCSwitchEntityDescription(
            key="switch_hygiene_plus",
            entity="Dishcare.Dishwasher.Option.HygienePlus",
            device_class=SwitchDeviceClass.SWITCH,
        ),
        HCSwitchEntityDescription(
            key="switch_intensiv_zone",
            entity="Dishcare.Dishwasher.Option.IntensivZone",
            device_class=SwitchDeviceClass.SWITCH,
        ),
        HCSwitchEntityDescription(
            key="switch_vario_speed_plus",
            entity="Dishcare.Dishwasher.Option.VarioSpeedPlus",
            device_class=SwitchDeviceClass.SWITCH,
        ),
        HCSwitchEntityDescription(
            key="switch_silence_on_demand",
            entity="Dishcare.Dishwasher.Option.SilenceOnDemand",
            device_class=SwitchDeviceClass.SWITCH,
        ),
        HCSwitchEntityDescription(
            key="switch_brilliance_dry",
            entity="Dishcare.Dishwasher.Option.BrillianceDry",
            device_class=SwitchDeviceClass.SWITCH,
        ),
        HCSwitchEntityDescription(
            key="switch_extra_dry",
            entity="Dishcare.Dishwasher.Setting.ExtraDry",
            device_class=SwitchDeviceClass.SWITCH,
            entity_category=EntityCategory.CONFIG,
            entity_registry_enabled_default=False,
        ),
        HCSwitchEntityDescription(
            key="switch_speed_on_demand",
            entity="Dishcare.Dishwasher.Setting.SpeedOnDemand",
            device_class=SwitchDeviceClass.SWITCH,
            entity_category=EntityCategory.CONFIG,
            entity_registry_enabled_default=False,
        ),
        HCSwitchEntityDescription(
            key="switch_info_light",
            entity="Dishcare.Dishwasher.Setting.InfoLight",
            device_class=SwitchDeviceClass.SWITCH,
            entity_category=EntityCategory.CONFIG,
            entity_registry_enabled_default=False,
        ),
        HCSwitchEntityDescription(
            key="switch_half_load",
            entity="Dishcare.Dishwasher.Option.HalfLoad",
            device_class=SwitchDeviceClass.SWITCH,
        ),
    ],
}<|MERGE_RESOLUTION|>--- conflicted
+++ resolved
@@ -33,7 +33,6 @@
             value_off={"Off"},
         ),
         HCBinarySensorEntityDescription(
-<<<<<<< HEAD
             key="binary_sensor_low_voltage",
             entity="Dishcare.Dishwasher.Event.LowVoltage",
             entity_category=EntityCategory.DIAGNOSTIC,
@@ -43,17 +42,13 @@
             value_off={"Off"},
         ),
         HCBinarySensorEntityDescription(
-            key="binary_sensor_machinecareandfilterreminder",
-=======
             key="binary_sensor_machinecareandfiltercleaningreminder",
->>>>>>> fae1dc11
             entity="Dishcare.Dishwasher.Event.MachineCareAndFilterCleaningReminder",
             entity_category=EntityCategory.DIAGNOSTIC,
             device_class=BinarySensorDeviceClass.PROBLEM,
             value_on={"Present", "Confirmed"},
             value_off={"Off"},
         ),
-<<<<<<< HEAD
         HCBinarySensorEntityDescription(
             key="binary_sensor_waterheatercalcified",
             entity="Dishcare.Dishwasher.Event.WaterheaterCalcified",
@@ -97,8 +92,6 @@
             value_on={"Present", "Confirmed"},
             value_off={"Off"},
         ),
-=======
->>>>>>> fae1dc11
     ],
     "event_sensor": [
         HCSensorEntityDescription(
