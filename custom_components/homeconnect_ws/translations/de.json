--- conflicted
+++ resolved
@@ -880,7 +880,6 @@
       "sensor_count_powder_coffee": {
         "name": "Anzahl Pulverkaffee"
       },
-<<<<<<< HEAD
       "sensor_countdown_calc_n_clean": {
         "name": "calc'nClean notwendig"
       },
@@ -892,7 +891,7 @@
       },
       "sensor_countdown_water_filter": {
         "name": "Wasserfilter austauschen"
-=======
+      },
       "sensor_coffeemaker_process_phase": {
         "name": "Prozessphase",
         "state": {
@@ -927,7 +926,6 @@
           "roundrobinflush": "Systemspülung",
           "initializenewcartridge": "Kartusche wird initialisiert"
         }
->>>>>>> 8640a22b
       }
     },
     "select": {
